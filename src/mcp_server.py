--- conflicted
+++ resolved
@@ -268,7 +268,7 @@
             if hasattr(self.config.server, 'transport') and self.config.server.transport:
                 transport = self.config.server.transport
             
-<<<<<<< HEAD
+
             # Handle container environments with existing event loops
             try:
                 await self.mcp.run(transport)
@@ -281,9 +281,6 @@
                     return
                 else:
                     raise
-=======
-            await self.mcp.run(transport)
->>>>>>> 5fcb8f61
             
         except KeyboardInterrupt:
             self.logger.info("Server stopped by user")
