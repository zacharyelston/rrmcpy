"""
Tool registration module for FastMCP tools
"""
import json
import logging
from typing import Any, Dict, Optional

from fastmcp import FastMCP
from ..core import get_logger
from ..core.errors import RedmineAPIError

class ToolRegistrations:
    """Handles registration of FastMCP tools"""
    
    def __init__(self, mcp: FastMCP, client_manager, logger=None):
        """
        Initialize tool registrations
        
        Args:
            mcp: FastMCP instance
            client_manager: Client manager instance
            logger: Optional logger instance
        """
        self.mcp = mcp
        self.client_manager = client_manager
        self.logger = logger or logging.getLogger("redmine_mcp_server.tool_registrations")
        self._registered_tools = []
        self.logger.debug("Tool registrations initialized")
    
    def register_all_tools(self):
        """Register all tools with FastMCP"""
        self.register_issue_tools()
        self.register_admin_tools()
        self.register_version_tools()
        self.register_project_tools()
        self.register_template_tools()
        
        self.logger.info(f"Registered {len(self._registered_tools)} tools: {', '.join(self._registered_tools)}")
        return self._registered_tools
        
    def register_issue_tools(self):
        """Register issue management tools with FastMCP"""
        issue_client = self.client_manager.get_client('issues')
        self.logger.debug("Registering issue tools")
        
        @self.mcp.tool("redmine-create-issue")
        async def create_issue(project_id: str, subject: str, description: str = None, 
                               tracker_id: int = None, status_id: int = None, 
                               priority_id: int = None, assigned_to_id: int = None):
            """Create a new issue in Redmine
            
            NOTE: Consider using redmine-use-template for consistent formatting.
            Available templates can be listed with redmine-list-issue-templates.
            Common templates: 226 (Feature), 227 (Bug), 228 (Research)
            """
            try:
                # Input validation
                if not project_id or not subject:
                    error = "project_id and subject are required"
                    self.logger.error(f"MCP tool redmine-create-issue failed: {error}")
                    return json.dumps({"error": error}, indent=2)
                
                # Build issue data
                issue_data = {"project_id": project_id, "subject": subject}
                
                # Add optional fields if provided
                if description:
                    issue_data["description"] = description
                if tracker_id:
                    issue_data["tracker_id"] = tracker_id
                if status_id:
                    issue_data["status_id"] = status_id
                if priority_id:
                    issue_data["priority_id"] = priority_id
                if assigned_to_id:
                    issue_data["assigned_to_id"] = assigned_to_id
                
                result = issue_client.create_issue(issue_data)
                return json.dumps(result, indent=2)
            except Exception as e:
                self.logger.error(f"Error creating issue: {e}")
                return json.dumps({"error": str(e), "success": False}, indent=2)
        
        self._registered_tools.append("redmine-create-issue")
        
        @self.mcp.tool("redmine-get-issue")
        async def get_issue(issue_id: int):
            """Get issue details by ID"""
            try:
                if not issue_id:
                    error = "issue_id is required"
                    self.logger.error(f"MCP tool redmine-get-issue failed: {error}")
                    return json.dumps({"error": error}, indent=2)
                    
                result = issue_client.get_issue(issue_id)
                return json.dumps(result, indent=2)
            except Exception as e:
                self.logger.error(f"Error getting issue: {e}")
                return json.dumps({"error": str(e), "success": False}, indent=2)
                
        self._registered_tools.append("redmine-get-issue")
        
        @self.mcp.tool("redmine-list-issues")
        async def list_issues(project_id: str = None, status_id: str = None, 
                             tracker_id: str = None, limit: int = 25):
            """List issues with optional filters"""
            try:
                filters = {}
                if project_id:
                    filters["project_id"] = project_id
                if status_id:
                    filters["status_id"] = status_id
                if tracker_id:
                    filters["tracker_id"] = tracker_id
                    
                # Use params parameter as expected by IssueClient.get_issues method
                params = filters
                if limit:
                    params['limit'] = limit
                result = issue_client.get_issues(params=params)
                return json.dumps(result, indent=2)
            except Exception as e:
                self.logger.error(f"Error listing issues: {e}")
                return json.dumps({"error": str(e), "success": False}, indent=2)
                
        self._registered_tools.append("redmine-list-issues")
        
        @self.mcp.tool("redmine-update-issue")
        async def update_issue(issue_id: int, subject: str = None, description: str = None, 
                              status_id: int = None, priority_id: int = None, 
                              assigned_to_id: int = None, tracker_id: int = None,
                              notes: str = None):
            """Update an existing issue
            
            Args:
                issue_id: The ID of the issue to update
                subject: New subject for the issue
                description: New description (replaces existing)
                status_id: New status ID
                priority_id: New priority ID
                assigned_to_id: New assignee ID
                tracker_id: New tracker ID
                notes: Add a comment/note without modifying other fields
            """
            try:
                if not issue_id:
                    error = "issue_id is required"
                    self.logger.error(f"MCP tool redmine-update-issue failed: {error}")
                    return json.dumps({"error": error}, indent=2)
                
                # Build issue data
                issue_data = {}
                
                # Add fields if provided
                if subject:
                    issue_data["subject"] = subject
                if description:
                    issue_data["description"] = description
                if status_id:
                    issue_data["status_id"] = status_id
                if priority_id:
                    issue_data["priority_id"] = priority_id
                if assigned_to_id:
                    issue_data["assigned_to_id"] = assigned_to_id
                if tracker_id:
                    issue_data["tracker_id"] = tracker_id
                if notes:
                    issue_data["notes"] = notes
        
                if not issue_data:
                    error = "No update fields provided"
                    self.logger.error(f"MCP tool redmine-update-issue failed: {error}")
                    return json.dumps({"error": error}, indent=2)
                    
                result = issue_client.update_issue(issue_id, issue_data)
                return json.dumps(result, indent=2)
            except Exception as e:
                self.logger.error(f"Error updating issue: {e}")
                return json.dumps({"error": str(e), "success": False}, indent=2)
                
        self._registered_tools.append("redmine-update-issue")
        
        @self.mcp.tool("redmine-delete-issue")
        async def delete_issue(issue_id: int):
            """Delete an issue by ID"""
            try:
                if not issue_id:
                    error = "issue_id is required"
                    self.logger.error(f"MCP tool redmine-delete-issue failed: {error}")
                    return json.dumps({"error": error}, indent=2)
                    
                result = issue_client.delete_issue(issue_id)
                return json.dumps(result, indent=2)
            except Exception as e:
                self.logger.error(f"Error deleting issue: {e}")
                return json.dumps({"error": str(e), "success": False}, indent=2)
                
        self._registered_tools.append("redmine-delete-issue")
        
    def register_admin_tools(self):
        """Register administrative tools with FastMCP"""
        issue_client = self.client_manager.get_client('issues')
        self.logger.debug("Registering admin tools")
        
        @self.mcp.tool("redmine-health-check")
        async def health_check():
            """Check Redmine API health"""
            try:
                result = issue_client.connection_manager.health_check()
                return json.dumps(result, indent=2)
            except Exception as e:
                self.logger.error(f"Error in health check: {e}")
                return json.dumps({"error": str(e), "status": "error"}, indent=2)
                
        self._registered_tools.append("redmine-health-check")
        
        @self.mcp.tool("redmine-version-info")
        async def version_info():
            """Get version and environment information"""
            try:
                # Get git version if available
                import subprocess
                import os
                
                try:
                    git_sha = subprocess.check_output(['git', 'rev-parse', '--short', 'HEAD'], 
                                                     stderr=subprocess.DEVNULL).decode('utf-8').strip()
                except (subprocess.SubprocessError, FileNotFoundError):
                    git_sha = os.environ.get('GIT_COMMIT', 'unknown')
                
                info = {
                    "version": git_sha,
                    "server_mode": os.environ.get('SERVER_MODE', 'unknown'),
                    "log_level": os.environ.get('LOG_LEVEL', 'unknown'),
                    "redmine_url": os.environ.get('REDMINE_URL', 'unknown').replace('http://', 'https://'),
                    "transport": os.environ.get('MCP_TRANSPORT', 'stdio')
                }
                
                return json.dumps(info, indent=2)
            except Exception as e:
                self.logger.error(f"Error getting version info: {e}")
                return json.dumps({"error": str(e), "success": False}, indent=2)
                
        self._registered_tools.append("redmine-version-info")
        
        @self.mcp.tool("redmine-current-user")
        async def current_user():
            """Get current authenticated user information"""
            try:
                user_client = self.client_manager.get_client('users')
                if not user_client:
                    return json.dumps({"error": "User client not available"}, indent=2)
                    
                result = user_client.get_current_user()
                return json.dumps(result, indent=2)
            except Exception as e:
                self.logger.error(f"Error getting current user: {e}")
                return json.dumps({"error": str(e), "success": False}, indent=2)
                
        self._registered_tools.append("redmine-current-user")
        
    def register_version_tools(self):
        """Register version management tools with FastMCP"""
        roadmap_client = self.client_manager.get_client('roadmap')
        self.logger.debug("Registering version tools")
        
        @self.mcp.tool("redmine-list-versions")
        async def list_versions(project_id: str):
            """List versions for a project"""
            try:
                if not project_id:
                    error = "project_id is required"
                    self.logger.error(f"MCP tool redmine-list-versions failed: {error}")
                    return json.dumps({"error": error}, indent=2)
                    
                result = roadmap_client.get_versions(project_id)
                return json.dumps(result, indent=2)
            except Exception as e:
                self.logger.error(f"Error listing versions: {e}")
                return json.dumps({"error": str(e), "success": False}, indent=2)
                
        self._registered_tools.append("redmine-list-versions")
        
        @self.mcp.tool("redmine-get-version")
        async def get_version(version_id: int):
            """Get version details by ID"""
            try:
                if not version_id:
                    error = "version_id is required"
                    self.logger.error(f"MCP tool redmine-get-version failed: {error}")
                    return json.dumps({"error": error}, indent=2)
                    
                result = roadmap_client.get_version(version_id)
                return json.dumps(result, indent=2)
            except Exception as e:
                self.logger.error(f"Error getting version: {e}")
                return json.dumps({"error": str(e), "success": False}, indent=2)
                
        self._registered_tools.append("redmine-get-version")
        
        @self.mcp.tool("redmine-create-version")
        async def create_version(project_id: str, name: str, description: str = None, 
                                status: str = "open", sharing: str = "none", 
                                due_date: str = None):
            """Create a new version"""
            try:
                if not project_id or not name:
                    error = "project_id and name are required"
                    self.logger.error(f"MCP tool redmine-create-version failed: {error}")
                    return json.dumps({"error": error}, indent=2)
                
                # Build version data
                version_data = {
                    "project_id": project_id,
                    "name": name
                }
                
                # Add optional fields if provided
                if description:
                    version_data["description"] = description
                if status:
                    version_data["status"] = status
                if sharing:
                    version_data["sharing"] = sharing
                if due_date:
                    version_data["due_date"] = due_date
                    
                result = roadmap_client.create_version(version_data)
                return json.dumps(result, indent=2)
            except Exception as e:
                self.logger.error(f"Error creating version: {e}")
                return json.dumps({"error": str(e), "success": False}, indent=2)
                
        self._registered_tools.append("redmine-create-version")
        
        @self.mcp.tool("redmine-update-version")
        async def update_version(version_id: int, name: str = None, description: str = None, 
                                status: str = None, sharing: str = None, 
                                due_date: str = None):
            """Update an existing version"""
            try:
                if not version_id:
                    error = "version_id is required"
                    self.logger.error(f"MCP tool redmine-update-version failed: {error}")
                    return json.dumps({"error": error}, indent=2)
                
                # Build version data
                version_data = {}
                
                # Add fields if provided
                if name:
                    version_data["name"] = name
                if description:
                    version_data["description"] = description
                if status:
                    version_data["status"] = status
                if sharing:
                    version_data["sharing"] = sharing
                if due_date:
                    version_data["due_date"] = due_date
                
                if not version_data:
                    error = "No update fields provided"
                    self.logger.error(f"MCP tool redmine-update-version failed: {error}")
                    return json.dumps({"error": error}, indent=2)
                    
                result = roadmap_client.update_version(version_id, version_data)
                return json.dumps(result, indent=2)
            except Exception as e:
                self.logger.error(f"Error updating version: {e}")
                return json.dumps({"error": str(e), "success": False}, indent=2)
                
        self._registered_tools.append("redmine-update-version")
        
        @self.mcp.tool("redmine-delete-version")
        async def delete_version(version_id: int):
            """Delete a version by ID"""
            try:
                if not version_id:
                    error = "version_id is required"
                    self.logger.error(f"MCP tool redmine-delete-version failed: {error}")
                    return json.dumps({"error": error}, indent=2)
                    
                result = roadmap_client.delete_version(version_id)
                return json.dumps(result, indent=2)
            except Exception as e:
                self.logger.error(f"Error deleting version: {e}")
                return json.dumps({"error": str(e), "success": False}, indent=2)
                
        self._registered_tools.append("redmine-delete-version")
        
        @self.mcp.tool("redmine-get-issues-by-version")
        async def get_issues_by_version(version_id: int):
            """Get all issues for a specific version"""
            try:
                if not version_id:
                    error = "version_id is required"
                    self.logger.error(f"MCP tool redmine-get-issues-by-version failed: {error}")
                    return json.dumps({"error": error}, indent=2)
                    
                result = roadmap_client.get_issues_by_version(version_id)
                return json.dumps(result, indent=2)
            except Exception as e:
                self.logger.error(f"Error getting issues by version: {e}")
                return json.dumps({"error": str(e), "success": False}, indent=2)
                
        self._registered_tools.append("redmine-get-issues-by-version")
        
    def register_project_tools(self):
        """Register project management tools with FastMCP"""
        project_client = self.client_manager.get_client('projects')
        self.logger.debug("Registering project tools")
        
        @self.mcp.tool("redmine-list-projects")
        async def list_projects(include: list = None):
            """Lists all available projects
            
            Args:
                include: Optional list of associations to include
                         (trackers, issue_categories, enabled_modules, etc.)
            """
            try:
                params = {}
                if include:
                    if isinstance(include, list):
                        params['include'] = ','.join(include)
                    else:
                        params['include'] = include
                        
                result = project_client.get_projects(params=params)
                return json.dumps(result, indent=2)
            except Exception as e:
                self.logger.error(f"Error listing projects: {e}")
                return json.dumps({"error": str(e), "success": False}, indent=2)
        
        self._registered_tools.append("redmine-list-projects")
        
        @self.mcp.tool("redmine-create-project")
        async def create_project(name: str, identifier: str, description: str = None,
                                is_public: bool = True, parent_id: int = None,
                                inherit_members: bool = False):
            """Create a new project in Redmine"""
            try:
                # Input validation
                if not name or not identifier:
                    error = "name and identifier are required"
                    self.logger.error(f"MCP tool redmine-create-project failed: {error}")
                    return json.dumps({"error": error}, indent=2)
                
                # Build project data
                project_data = {
                    "name": name,
                    "identifier": identifier,
                    "is_public": is_public
                }
                
                # Add optional fields if provided
                if description:
                    project_data["description"] = description
                if parent_id:
                    project_data["parent_id"] = parent_id
                if inherit_members:
                    project_data["inherit_members"] = inherit_members
                
                result = project_client.create_project(project_data)
                return json.dumps(result, indent=2)
            except Exception as e:
                self.logger.error(f"Error creating project: {e}")
                return json.dumps({"error": str(e), "success": False}, indent=2)
        
        self._registered_tools.append("redmine-create-project")
        
        @self.mcp.tool("redmine-update-project")
        async def update_project(project_id: str, name: str = None, description: str = None,
                                is_public: bool = None, parent_id: int = None):
            """Update attributes of an existing project"""
            try:
                # Input validation
                if not project_id:
                    error = "project_id is required"
                    self.logger.error(f"MCP tool redmine-update-project failed: {error}")
                    return json.dumps({"error": error}, indent=2)
                
                # Build project data
                project_data = {}
                
                # Add fields if provided
                if name:
                    project_data["name"] = name
                if description:
                    project_data["description"] = description
                if is_public is not None:
                    project_data["is_public"] = is_public
                if parent_id:
                    project_data["parent_id"] = parent_id
                
                if not project_data:
                    error = "No update fields provided"
                    self.logger.error(f"MCP tool redmine-update-project failed: {error}")
                    return json.dumps({"error": error}, indent=2)
                
                result = project_client.update_project(project_id, project_data)
                return json.dumps(result, indent=2)
            except Exception as e:
                self.logger.error(f"Error updating project: {e}")
                return json.dumps({"error": str(e), "success": False}, indent=2)
        
        self._registered_tools.append("redmine-update-project")
        
        @self.mcp.tool("redmine-delete-project")
        async def delete_project(project_id: str):
            """Delete a project by its ID or identifier"""
            try:
                # Input validation
                if not project_id:
                    error = "project_id is required"
                    self.logger.error(f"MCP tool redmine-delete-project failed: {error}")
                    return json.dumps({"error": error}, indent=2)
                
                result = project_client.delete_project(project_id)
                return json.dumps(result, indent=2)
            except Exception as e:
                self.logger.error(f"Error deleting project: {e}")
                return json.dumps({"error": str(e), "success": False}, indent=2)
        
        self._registered_tools.append("redmine-delete-project")
        
<<<<<<< HEAD
        @self.mcp.tool("redmine-archive-project")
        async def archive_project(project_id: str):
            """Archive a project (sets status to archived)"""
            try:
                # Input validation
                if not project_id:
                    error = "project_id is required"
                    self.logger.error(f"MCP tool redmine-archive-project failed: {error}")
                    return json.dumps({"error": error}, indent=2)
                
                result = project_client.archive_project(project_id)
                return json.dumps(result, indent=2)
            except Exception as e:
                self.logger.error(f"Error archiving project: {e}")
                return json.dumps({"error": str(e), "success": False}, indent=2)
        
        self._registered_tools.append("redmine-archive-project")
        
        @self.mcp.tool("redmine-unarchive-project")
        async def unarchive_project(project_id: str):
            """Unarchive a project (sets status to active)"""
            try:
                # Input validation
                if not project_id:
                    error = "project_id is required"
                    self.logger.error(f"MCP tool redmine-unarchive-project failed: {error}")
                    return json.dumps({"error": error}, indent=2)
                
                result = project_client.unarchive_project(project_id)
                return json.dumps(result, indent=2)
            except Exception as e:
                self.logger.error(f"Error unarchiving project: {e}")
                return json.dumps({"error": str(e), "success": False}, indent=2)
        
        self._registered_tools.append("redmine-unarchive-project")
=======
    def register_template_tools(self):
        """Register template management tools with FastMCP"""
        from ..tools.template_tools import TemplateManager, CreateFromTemplateTool, CreateSubtasksTool
        issue_client = self.client_manager.get_client('issues')
        template_manager = TemplateManager()
        self.logger.debug("Registering template tools")
        
        @self.mcp.tool("redmine-create-from-template")
        async def create_from_template(template_type: str, **kwargs):
            """Create an issue from a predefined template
            
            Args:
                template_type: Template to use (feature, bug, research)
                **kwargs: Variables to fill in the template
                
            Available templates: feature, bug, research
            
            Example for feature template:
                template_type="feature"
                feature_name="Add user authentication"
                overview="Implement OAuth2 authentication"
                technical_notes="Use existing auth library"
                branch_suffix="oauth-auth"
            """
            try:
                # Create tool instance
                tool = CreateFromTemplateTool(issue_client, template_manager)
                
                # Execute with arguments
                result = tool.execute({
                    'template_type': template_type,
                    'variables': kwargs
                })
                
                return json.dumps(result, indent=2)
            except Exception as e:
                self.logger.error(f"Error creating from template: {e}")
                return json.dumps({"error": str(e), "success": False}, indent=2)
                
        self._registered_tools.append("redmine-create-from-template")
        
        @self.mcp.tool("redmine-use-template")
        async def use_template(template_id: int, target_project: str = "rrmcpy", **kwargs):
            """Create an issue using a Redmine template issue
            
            Args:
                template_id: ID of the template issue in Templates project
                target_project: Target project for the new issue (default: rrmcpy)
                **kwargs: Replacements for placeholders in template
                
            Template IDs:
                226: Feature - Standard Feature Request
                227: Bug - Standard Bug Report  
                228: Subtask - Research & Analysis
                
            Example:
                template_id=226
                target_project="rrmcpy"
                FEATURE_NAME="Add OAuth support"
                OVERVIEW="Implement OAuth2 authentication"
                BRANCH_SUFFIX="oauth"
            """
            try:
                from ..tools.simple_template_tool import SimpleTemplateTool
                
                # Create tool instance
                tool = SimpleTemplateTool(issue_client)
                
                # Build replacements dict from kwargs
                replacements = {}
                special_fields = ['tracker_id', 'priority_id', 'assigned_to_id', 'parent_issue_id']
                
                for key, value in kwargs.items():
                    if key not in special_fields:
                        replacements[key] = value
                
                # Execute with arguments
                arguments = {
                    'template_id': template_id,
                    'target_project': target_project,
                    'replacements': replacements
                }
                
                # Add special fields if provided
                for field in special_fields:
                    if field in kwargs:
                        arguments[field] = kwargs[field]
                
                result = tool.execute(arguments)
                
                return json.dumps(result, indent=2)
            except Exception as e:
                self.logger.error(f"Error using template: {e}")
                return json.dumps({"error": str(e), "success": False}, indent=2)
                
        self._registered_tools.append("redmine-use-template")
        
        @self.mcp.tool("redmine-create-subtasks")
        async def create_subtasks(parent_issue_id: int, subtask_template: str = "default_subtasks"):
            """Create standard subtasks for a parent issue
            
            Args:
                parent_issue_id: ID of the parent issue
                subtask_template: Template to use for subtasks (default: default_subtasks)
            """
            try:
                # Create tool instance
                tool = CreateSubtasksTool(issue_client, template_manager)
                
                # Execute with arguments
                result = tool.execute({
                    'parent_issue_id': parent_issue_id,
                    'subtask_template': subtask_template
                })
                
                return json.dumps(result, indent=2)
            except Exception as e:
                self.logger.error(f"Error creating subtasks: {e}")
                return json.dumps({"error": str(e), "success": False}, indent=2)
                
        self._registered_tools.append("redmine-create-subtasks")
        
        @self.mcp.tool("redmine-list-templates")
        async def list_templates():
            """List available issue templates"""
            try:
                templates = template_manager.list_templates()
                return json.dumps({
                    "templates": templates,
                    "count": len(templates),
                    "success": True
                }, indent=2)
            except Exception as e:
                self.logger.error(f"Error listing templates: {e}")
                return json.dumps({"error": str(e), "success": False}, indent=2)
                
        self._registered_tools.append("redmine-list-templates")
        
        @self.mcp.tool("redmine-list-issue-templates")
        async def list_issue_templates():
            """List all available issue templates from the Templates project
            
            Returns template IDs, names, and descriptions with placeholder information.
            Templates are stored as issues in the Templates project (ID: 47).
            """
            try:
                # Get all issues from Templates project
                result = issue_client.get_issues(params={
                    'project_id': 47,  # Templates project
                    'status_id': 'open',
                    'limit': 100
                })
                
                if 'error' in result:
                    return json.dumps(result, indent=2)
                
                templates = []
                for issue in result.get('issues', []):
                    # Extract placeholders from description
                    import re
                    description = issue.get('description', '')
                    placeholders = re.findall(r'\[([A-Z_]+)\]', description)
                    
                    template_info = {
                        'id': issue['id'],
                        'subject': issue['subject'],
                        'type': 'Unknown',
                        'placeholders': list(set(placeholders))
                    }
                    
                    # Parse template type from subject
                    match = re.match(r'Template:\s*(\w+)\s*-\s*(.+)', issue['subject'])
                    if match:
                        template_info['type'] = match.group(1)
                        template_info['name'] = match.group(2)
                    
                    templates.append(template_info)
                
                return json.dumps({
                    'templates': templates,
                    'count': len(templates),
                    'usage': 'Use redmine-use-template with template_id and placeholder values',
                    'success': True
                }, indent=2)
                
            except Exception as e:
                self.logger.error(f"Error listing templates: {e}")
                return json.dumps({"error": str(e), "success": False}, indent=2)
                
        self._registered_tools.append("redmine-list-issue-templates")
>>>>>>> c312322e
<|MERGE_RESOLUTION|>--- conflicted
+++ resolved
@@ -525,7 +525,6 @@
         
         self._registered_tools.append("redmine-delete-project")
         
-<<<<<<< HEAD
         @self.mcp.tool("redmine-archive-project")
         async def archive_project(project_id: str):
             """Archive a project (sets status to archived)"""
@@ -561,7 +560,7 @@
                 return json.dumps({"error": str(e), "success": False}, indent=2)
         
         self._registered_tools.append("redmine-unarchive-project")
-=======
+
     def register_template_tools(self):
         """Register template management tools with FastMCP"""
         from ..tools.template_tools import TemplateManager, CreateFromTemplateTool, CreateSubtasksTool
@@ -751,5 +750,4 @@
                 self.logger.error(f"Error listing templates: {e}")
                 return json.dumps({"error": str(e), "success": False}, indent=2)
                 
-        self._registered_tools.append("redmine-list-issue-templates")
->>>>>>> c312322e
+        self._registered_tools.append("redmine-list-issue-templates")