# Redmine MCP Server
<<<<<<< HEAD
---
=======

```
(repl-nix-workspace) zacelston@ZEMBA rrmcpy % uv run -m src.server                       
2025-06-04 12:10:26,681 - redmine_mcp_server - INFO - Starting Redmine MCP Server (version: c4ddb42)
2025-06-04 12:10:26,681 - redmine_mcp_server - INFO - Server mode: live
2025-06-04 12:10:26,681 - redmine_mcp_server - INFO - Redmine URL: https://redstone.redminecloud.net
2025-06-04 12:10:26,688 - redmine_mcp_server - INFO - Registered 14 tools: redmine-create-issue, redmine-get-issue, redmine-list-issues, redmine-update-issue, redmine-delete-issue, redmine-health-check, redmine-version-info, redmine-current-user, redmine-list-versions, redmine-get-version, redmine-create-version, redmine-update-version, redmine-delete-version, redmine-get-issues-by-version
2025-06-04 12:10:26,688 - redmine_mcp_server - INFO - All components initialized successfully
2025-06-04 12:10:26,688 - redmine_mcp_server - INFO - Starting Redmine MCP Server in live mode...
[06/04/25 12:10:26] INFO     Starting MCP server 'Redmine MCP Server' with         server.py:797
                             transport 'stdio'                                                  
2025-06-04 12:10:26,692 - FastMCP.fastmcp.server.server - INFO - Starting MCP server 'Redmine MCP Server' with transport 'stdio'


> **⚠️ Python Version Requirement:**
>
> This project (and its dependency `fastmcp`) requires **Python 3.10 or higher**.
> If you use Python 3.9 or lower, installation will fail with an error like:
> 
> `ERROR: Package 'fastmcp' requires a different Python: 3.9.20 not in '>=3.10'`
>
> To check your Python version, run:
> ```bash
> python --version
> ```
> or
> ```bash
> python3 --version
> ```
>
> If you need to install Python 3.10+, see the [python.org downloads](https://www.python.org/downloads/) or use your OS package manager.


## Quick Start with uv and fastmcp

Follow these steps to quickly set up your environment using [uv](https://github.com/astral-sh/uv) and a local fastmcp checkout:

1. **Check Python version (must be 3.10+):**
   ```bash
   python --version
   # or
   python3 --version
   ```
   If your version is lower than 3.10, [install Python 3.10+](https://www.python.org/downloads/) before continuing.

2. **Install uv:**
   ```bash
   curl -Ls https://astral.sh/uv/install.sh | sh
   ```

3. **Install fastmcp in editable mode (preferred for development):**
   ```bash
   uv pip install -e /ABSOLUTE/PATH/TO/fastmcp
   ```
   > If this fails with a Python version error, you must upgrade your Python to 3.10+.

   Or, to install directly from GitHub (for quick setup or CI):
   ```bash
   uv pip install -e 'git+https://github.com/jlowin/fastmcp.git#egg=fastmcp'
   ```

4. **Install other dependencies:**
   ```bash
   uv pip install -r requirements.txt
   ```

5. **Run the server:**
   ```bash
   uv run -m src.server
   ```

For advanced uv-based server launch and configuration, see [`docs/mcp-servers-examples.md`](docs/mcp-servers-examples.md).

---

### ⚠️ Using pyenv Virtual Environments

If you use [pyenv](https://github.com/pyenv/pyenv) and [pyenv-virtualenv](https://github.com/pyenv/pyenv-virtualenv) to manage your Python versions and virtual environments, follow these steps for a smooth experience:

**1. Create and activate a pyenv virtualenv (Python 3.10+ recommended):**
```bash
pyenv install 3.11.12  # or 3.10.x if you prefer
pyenv virtualenv 3.11.12 rrmcpy
pyenv activate rrmcpy
```

**2. Install dependencies using pip (not uv pip):**
```bash
pip install -e /ABSOLUTE/PATH/TO/fastmcp
pip install -r requirements.txt
```

**3. Run the server:**
```bash
python -m src.server
```

**4. Avoid conflicts with uv/.venv:**
- If you use pyenv, do not use `uv pip` or `uv run` in the same shell session.
- If a `.venv` exists in your project root, either remove it or ensure it is not activated when using pyenv.
- To check your active environment:
  ```bash
  echo $VIRTUAL_ENV
  ```

**Recommendation:**
Use either pyenv or uv for managing your environment, but not both at the same time. If your team standardizes on pyenv, document the required Python version and virtualenv name in your onboarding docs.

**Troubleshooting:**
- If you see warnings about `VIRTUAL_ENV` mismatches or missing packages, double-check which environment is active and reinstall dependencies as needed.

---

![WindSurf](./attached_assets/images/image.png)
>>>>>>> 07c30397

---

## Using uv (Fast Python Installer)

[uv](https://github.com/astral-sh/uv) is a fast, modern Python package manager and runtime that supports Python 3.10+ and is recommended for development and deployment. It can dramatically speed up dependency installation and offers robust, reproducible builds.

**Install uv:**
```bash
curl -Ls https://astral.sh/uv/install.sh | sh
```
Or see the [uv installation instructions](https://github.com/astral-sh/uv#installation).

**Install dependencies (including fastmcp in editable mode):**
```bash
uv pip install -e /ABSOLUTE/PATH/TO/fastmcp
uv pip install -r requirements.txt
```

**Run the server:**
```bash
uv run -m src.server
```

> **Note:** uv requires Python 3.10 or higher, matching the requirements for this project and fastmcp.

See [`docs/mcp-servers-examples.md`](docs/mcp-servers-examples.md) for advanced uv-based server launch and configuration examples.

---

[![Tests](https://img.shields.io/github/actions/workflow/status/zacharyelston/rrmcpy/build-and-test.yml?branch=main&label=tests&style=for-the-badge)](https://github.com/zacharyelston/rrmcpy/actions)

A production-ready PythonFastMCP Server for Redmine with a highly modular architecture, featuring comprehensive API management, robust error handling, and an extensible tool registry system.

### Project Structure
```
src/
├── server.py                # Main MCP server with modular architecture
├── core/                    # Core infrastructure
│   ├── config.py           # Configuration management
│   ├── errors.py           # Error handling
│   ├── logging.py          # Logging setup
│   ├── client_manager.py   # Client initialization and management
│   ├── service_manager.py  # Service layer management
│   ├── tool_registrations.py # Tool implementation and registration
│   └── tool_test.py        # Test mode validation
├── services/                # Business logic layer
│   └── [service modules]   # Specialized service modules
└── [api clients]           # API client modules (issues, projects, versions, etc.)
```


## Features

- **Built for Clarity Architecture**: Designed with separation of concerns and clear component boundaries
- **Comprehensive Issue Management**: Full CRUD operations with validation and error handling
- **Centralized Configuration**: Type-safe environment variable handling with validation
- **Tool Registry System**: Plugin-like architecture for extensible functionality
- **Robust Error Handling**: Standardized exceptions and consistent error responses
- **Production-Ready**: Health checking, logging, and connection management
- **Testability**: Dedicated testing module for automated validation

---

## Design Philosophy: Built for Clarity

The Redmine MCP Server is grounded in a single guiding principle: clarity over complexity. Every architectural and implementation decision aims to reduce unnecessary intricacy—making the system simpler, more understandable, and easier to maintain.

We believe the greatest challenge in software development isn’t adding features—it’s managing the complexity that comes with them.

**Key tenets of the Clarity-First approach include:**

- **Simplicity by Default**  
  Prioritize clear, straightforward solutions. Avoid convoluted logic, special cases, and needless abstractions.
- **Modular Architecture**  
  Break the system into small, focused components (e.g., ClientManager, ServiceManager, ToolRegistry) that can be understood, tested, and evolved independently.
- **Encapsulation**  
  Expose only what’s necessary via clear interfaces. Keep implementation details internal.
- **Solid Design Principles**  
  Apply proven patterns like SOLID, to ensure code is flexible, decoupled, and robust.
- **Practical Heuristics**  
  Use KISS, DRY, and YAGNI as guiding lights. Avoid overengineering and premature complexity.
- **Relentless Refinement**  
  Treat design as a living process. Refactor continuously to clarify, simplify, and improve.

By emphasizing clarity, the Redmine MCP Server stays nimble, stable, and developer-friendly—even as it scales. It means faster development, fewer bugs, and a system that grows without becoming a burden.

---

## Quick Start

### Prerequisites

- Redmine API key with appropriate permissions

### Using a .env File for Local Development

You can create a `.env` file in the project root to store environment variables for local development. Example:

```env
REDMINE_URL=https://your-redmine.com
REDMINE_API_KEY=your-api-key
SERVER_MODE=live
LOG_LEVEL=INFO
```

The server will automatically load these variables when running locally.

### Using Docker (Recommended)

1. Build the Docker image:
```bash
docker build -t redmine-mcp-server .
```

2. Run the server:
```bash
docker run -e REDMINE_URL=https://your-redmine.com -e REDMINE_API_KEY=your-api-key redmine-mcp-server
```

### Local Testing

Use the provided testing utilities:
```bash
# Interactive Docker testing menu
./test-docker.sh

# Test mode (validates configuration, tool registry, health check, and authentication)
uv run -m src.server --test

# Create real issue test
python scripts/test_create_real.py
```

### Python based loading

> **Note:** Ensure you are using Python 3.10+ before installing dependencies or running the server. If you are using a virtual environment, create it with Python 3.10+:
> ```bash
> python3.10 -m venv .venv
> source .venv/bin/activate
> ```
> Then install dependencies:
> ```bash
> pip install -e /ABSOLUTE/PATH/TO/fastmcp
> pip install -r requirements.txt
> ```

```
{
  "mcpServers": {
    "redmine": {
      "command": "python",
      "args": ["-m", "src.server"],
      "env": {
        "REDMINE_URL": "https://your-redmine.com",
        "REDMINE_API_KEY": "your-api-key"
      }
    }
  }
}
```

### Environment Variables

- `REDMINE_URL`: URL of your Redmine instance (default: https://redstone.redminecloud.net)
- `REDMINE_API_KEY`: Your Redmine API key (required)
- `SERVER_MODE`: Server mode - 'live', 'test', or 'debug' (default: live)
- `LOG_LEVEL`: Logging level - 'DEBUG', 'INFO', 'WARNING', or 'ERROR' (default: INFO)

## Usage

The MCP server communicates using the MCP protocol over STDIO. It provides tools for Redmine API operations and integrates seamlessly with MCP clients like Claude Desktop.

### Available Tools (Canonical Inventory)

> **Note:** This inventory is auto-imported from the YAML specifications in [`docs/api_specifications/`](docs/api_specifications/). Checkboxes indicate implementation status and should be kept in sync with the codebase. For full method details, see the YAML files.


```
(repl-nix-workspace) zacelston@ZEMBA rrmcpy % uv run -m src.server                       
2025-06-04 12:10:26,681 - redmine_mcp_server - INFO - Starting Redmine MCP Server (version: c4ddb42)
2025-06-04 12:10:26,681 - redmine_mcp_server - INFO - Server mode: live
2025-06-04 12:10:26,681 - redmine_mcp_server - INFO - Redmine URL: https://redstone.redminecloud.net
2025-06-04 12:10:26,688 - redmine_mcp_server - INFO - Registered 14 tools: redmine-create-issue, redmine-get-issue, redmine-list-issues, redmine-update-issue, redmine-delete-issue, redmine-health-check, redmine-version-info, redmine-current-user, redmine-list-versions, redmine-get-version, redmine-create-version, redmine-update-version, redmine-delete-version, redmine-get-issues-by-version
2025-06-04 12:10:26,688 - redmine_mcp_server - INFO - All components initialized successfully
2025-06-04 12:10:26,688 - redmine_mcp_server - INFO - Starting Redmine MCP Server in live mode...
[06/04/25 12:10:26] INFO     Starting MCP server 'Redmine MCP Server' with         server.py:797
                             transport 'stdio'                                                  
2025-06-04 12:10:26,692 - FastMCP.fastmcp.server.server - INFO - Starting MCP server 'Redmine MCP Server' with transport 'stdio'


> **⚠️ Python Version Requirement:**
>
> This project (and its dependency `fastmcp`) requires **Python 3.10 or higher**.
> If you use Python 3.9 or lower, installation will fail with an error like:
> 
> `ERROR: Package 'fastmcp' requires a different Python: 3.9.20 not in '>=3.10'`
>
> To check your Python version, run:
> ```bash
> python --version
> ```
> or
> ```bash
> python3 --version
> ```
>
> If you need to install Python 3.10+, see the [python.org downloads](https://www.python.org/downloads/) or use your OS package manager.


## Quick Start with uv and fastmcp

Follow these steps to quickly set up your environment using [uv](https://github.com/astral-sh/uv) and a local fastmcp checkout:

1. **Check Python version (must be 3.10+):**
   ```bash
   python --version
   # or
   python3 --version
   ```
   If your version is lower than 3.10, [install Python 3.10+](https://www.python.org/downloads/) before continuing.

2. **Install uv:**
   ```bash
   curl -Ls https://astral.sh/uv/install.sh | sh
   ```

3. **Install fastmcp in editable mode (preferred for development):**
   ```bash
   uv pip install -e /ABSOLUTE/PATH/TO/fastmcp
   ```
   > If this fails with a Python version error, you must upgrade your Python to 3.10+.

   Or, to install directly from GitHub (for quick setup or CI):
   ```bash
   uv pip install -e 'git+https://github.com/jlowin/fastmcp.git#egg=fastmcp'
   ```

4. **Install other dependencies:**
   ```bash
   uv pip install -r requirements.txt
   ```

5. **Run the server:**
   ```bash
   uv run -m src.server
   ```

For advanced uv-based server launch and configuration, see [`docs/mcp-servers-examples.md`](docs/mcp-servers-examples.md).

---

### ⚠️ Using pyenv Virtual Environments

If you use [pyenv](https://github.com/pyenv/pyenv) and [pyenv-virtualenv](https://github.com/pyenv/pyenv-virtualenv) to manage your Python versions and virtual environments, follow these steps for a smooth experience:

**1. Create and activate a pyenv virtualenv (Python 3.10+ recommended):**
```bash
pyenv install 3.11.12  # or 3.10.x if you prefer
pyenv virtualenv 3.11.12 rrmcpy
pyenv activate rrmcpy
```

**2. Install dependencies using pip (not uv pip):**
```bash
pip install -e /ABSOLUTE/PATH/TO/fastmcp
pip install -r requirements.txt
```

**3. Run the server:**
```bash
python -m src.server
```

**4. Avoid conflicts with uv/.venv:**
- If you use pyenv, do not use `uv pip` or `uv run` in the same shell session.
- If a `.venv` exists in your project root, either remove it or ensure it is not activated when using pyenv.
- To check your active environment:
  ```bash
  echo $VIRTUAL_ENV
  ```

**Recommendation:**
Use either pyenv or uv for managing your environment, but not both at the same time. If your team standardizes on pyenv, document the required Python version and virtualenv name in your onboarding docs.

**Troubleshooting:**
- If you see warnings about `VIRTUAL_ENV` mismatches or missing packages, double-check which environment is active and reinstall dependencies as needed.

---

![WindSurf](./attached_assets/images/image.png)

---

## Using uv (Fast Python Installer)

[uv](https://github.com/astral-sh/uv) is a fast, modern Python package manager and runtime that supports Python 3.10+ and is recommended for development and deployment. It can dramatically speed up dependency installation and offers robust, reproducible builds.

**Install uv:**
```bash
curl -Ls https://astral.sh/uv/install.sh | sh
```
Or see the [uv installation instructions](https://github.com/astral-sh/uv#installation).

**Install dependencies (including fastmcp in editable mode):**
```bash
uv pip install -e /ABSOLUTE/PATH/TO/fastmcp
uv pip install -r requirements.txt
```

**Run the server:**
```bash
uv run -m src.server
```

> **Note:** uv requires Python 3.10 or higher, matching the requirements for this project and fastmcp.

See [`docs/mcp-servers-examples.md`](docs/mcp-servers-examples.md) for advanced uv-based server launch and configuration examples.


#### Project Management
- [ ] `listProjects`: Retrieves all projects accessible to the authenticated user
- [ ] `getProject`: Fetches detailed information for a specified project
- [ ] `createProject`: Creates a new project
- [ ] `updateProject`: Updates attributes of an existing project
- [ ] `archiveProject`: Archives a project
- [ ] `unarchiveProject`: Unarchives a project
- [ ] `deleteProject`: Deletes a project by its ID
- [ ] `listProjectMemberships`: Retrieves memberships for a project
- [ ] `addProjectMember`: Adds a user to a project with specified roles
- [ ] `removeProjectMember`: Removes a membership by its ID

#### User Management
- [ ] `listUsers`: Retrieves a list of users
- [ ] `getUser`: Fetches detailed information for a specified user
- [ ] `createUser`: Creates a new user account
- [ ] `updateUser`: Updates attributes of an existing user
- [ ] `deleteUser`: Deletes a user by its ID

#### Group Management
- [ ] `listGroups`: Retrieves all groups
- [ ] `getGroup`: Fetches detailed information for a specified group
- [ ] `createGroup`: Creates a new group
- [ ] `updateGroup`: Updates attributes of an existing group
- [ ] `deleteGroup`: Deletes a group by its ID
- [ ] `addUserToGroup`: Adds a user to a group
- [ ] `removeUserFromGroup`: Removes a user from a group

#### Issue Management
- [x] `listIssues`: Retrieves issues matching filter criteria
- [x] `getIssue`: Fetches detailed information for a specified issue
- [x] `createIssue`: Creates a new issue in a project
- [x] `updateIssue`: Updates fields of an existing issue
- [x] `deleteIssue`: Deletes an issue by its ID
- [ ] `addIssueComment`: Adds a journal entry (comment) to an issue
- [ ] `listIssueRelations`: Retrieves relations for a specified issue
- [ ] `createIssueRelation`: Creates a relation between two issues
- [ ] `deleteIssueRelation`: Deletes an issue relation by its ID
- [ ] `listTrackers`: Retrieves all issue trackers
- [ ] `listIssueStatuses`: Retrieves all issue statuses
- [ ] `listEnumerations`: Retrieves all enumerations
- [ ] `listIssueCategories`: Retrieves issue categories for a project

#### Document Management
- [ ] `listDocuments`: Retrieves documents for a project
- [ ] `getDocument`: Fetches detailed information for a specified document
- [ ] `createDocument`: Creates a new document in a project
- [ ] `updateDocument`: Updates attributes of an existing document
- [ ] `deleteDocument`: Deletes a document by its ID
- [ ] `addDocumentAttachment`: Adds an attachment to a document

#### Wiki Pages
- [ ] `listWikiPages`: Retrieves wiki pages for a project
- [ ] `getWikiPage`: Fetches detailed information for a specified wiki page
- [ ] `createWikiPage`: Creates a new wiki page in a project
- [ ] `updateWikiPage`: Updates content of an existing wiki page
- [ ] `deleteWikiPage`: Deletes a wiki page

#### News
- [ ] `listNews`: Retrieves news items for all projects or a specific project
- [ ] `getNewsItem`: Fetches detailed information for a specified news item
- [ ] `createNews`: Creates a new news item in a project
- [ ] `updateNews`: Updates a news item
- [ ] `deleteNews`: Deletes a news item

#### Time Entries
- [ ] `listTimeEntries`: Retrieves time entries with optional filtering
- [ ] `getTimeEntry`: Fetches detailed information for a specified time entry
- [ ] `createTimeEntry`: Creates a new time entry for an issue or project
- [ ] `updateTimeEntry`: Updates an existing time entry
- [ ] `deleteTimeEntry`: Deletes a time entry

#### Versions
- [x] `listVersions`: Retrieves versions for a project
- [x] `getVersion`: Fetches detailed information for a specified version
- [x] `createVersion`: Creates a new version in a project
- [x] `updateVersion`: Updates attributes of an existing version
- [x] `deleteVersion`: Deletes a version

#### Custom Fields
- [ ] `listCustomFields`: Retrieves all custom fields defined in the system
- [ ] `getCustomField`: Fetches detailed information for a specified custom field

#### Queries/Saved Filters
- [ ] `listQueries`: Retrieves all saved queries the user has access to
- [ ] `getQuery`: Fetches detailed information for a specified query

#### Repositories
- [ ] `listRepositories`: Retrieves repositories for a project
- [ ] `getRepository`: Fetches detailed information for a specified repository

#### Forums
- [ ] `listForums`: Retrieves forums for a project
- [ ] `getForum`: Fetches detailed information for a specified forum

#### Calendar
- [ ] `getCalendar`: Retrieves calendar data for a specified month

#### Gantt Chart
- [ ] `getGanttData`: Retrieves Gantt chart data for project planning

## Architecture

The server features a modern modular architecture that follows the "Fighting Complexity" design philosophy with clear separation of concerns:

### Core Server (`src/server.py`)
- **RedmineMCPServer**: Main orchestration class with simplified logic
- **Initialization Flow**: Configuration → logging → clients → services → tools → run
- **Test Mode**: Comprehensive validation with health checks and tool verification

### Core Infrastructure (`src/core/`)
- **ClientManager**: Centralized management of all Redmine API clients
- **ServiceManager**: Manages service layer with client dependencies
- **ToolRegistrations**: Implementation of all MCP tools with consistent patterns
- **Configuration**: Type-safe environment variable handling with validation
- **Error Handling**: Standardized exceptions and consistent error responses
- **Logging**: Centralized logging configuration with stderr output for MCP compatibility
- **ToolTester**: Dedicated module for test mode validation

### API Clients
- **Base Client**: Common HTTP functionality and authentication
- **Specialized Clients**: Issues, projects, users, groups, versions, roadmap
- **Error Handling**: Consistent response format across all endpoints

### Design Philosophy
The architecture follows key software design principles:
- **SOLID**: Single responsibility, open/closed, Liskov substitution, interface segregation, dependency inversion
- **DRY**: Don't repeat yourself
- **KISS**: Keep it simple
- **YAGNI**: You aren't gonna need it

See [ARCHITECTURE.md](ARCHITECTURE.md) for detailed documentation.

## Development

### Local Development Setup

1. Install dependencies:
```bash
pip install -r requirements.txt
```

2. Set environment variables:
```bash
export REDMINE_API_KEY=your-api-key-here
export REDMINE_URL=https://your-redmine-instance.com
export LOG_LEVEL=DEBUG
```

3. Run the server:
```bash
python main.py
```



### Refactoring Documentation
Detailed information about the modular architecture and refactoring approach can be found in [refactoring_plan.md](refactoring_plan.md).<|MERGE_RESOLUTION|>--- conflicted
+++ resolved
@@ -1,7 +1,4 @@
 # Redmine MCP Server
-<<<<<<< HEAD
----
-=======
 
 ```
 (repl-nix-workspace) zacelston@ZEMBA rrmcpy % uv run -m src.server                       
@@ -116,7 +113,6 @@
 ---
 
 ![WindSurf](./attached_assets/images/image.png)
->>>>>>> 07c30397
 
 ---
 
